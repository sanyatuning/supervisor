--- conflicted
+++ resolved
@@ -1,9 +1,5 @@
 {
-<<<<<<< HEAD
-    "hassio": "0.52",
-=======
     "hassio": "0.53",
->>>>>>> 5999b48b
     "homeassistant": "0.51.2",
     "resinos": "1.0",
     "resinhup": "0.3",
