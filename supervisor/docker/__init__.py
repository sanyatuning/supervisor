--- conflicted
+++ resolved
@@ -290,28 +290,6 @@
     def prune_networks(self, network_name: str) -> None:
         """Prune stale container from network.
 
-<<<<<<< HEAD
-        _LOGGER.error(
-            "Found images: '%s' which are not supported, remove these from the host!",
-            ", ".join(denied_images),
-        )
-        return True
-
-    def pull_image(self, image, tag, container_name):
-        """Pull docker image and send progress events to core."""
-        pull = PullProgress(container_name)
-        try:
-            pull.start()
-            pull_log = self.api.pull(image, tag, stream=True, decode=True)
-            for line in pull_log:
-                pull.process_log(line)
-
-            return self.images.get("{0}{2}{1}".format(
-                image, tag, "@" if tag.startswith("sha256:") else ":"
-            ))
-        finally:
-            pull.done()
-=======
         Fix: https://github.com/moby/moby/issues/23302
         """
         network: docker.models.networks.Network = self.docker.networks.get(network_name)
@@ -332,4 +310,18 @@
 
             with suppress(docker.errors.DockerException, requests.RequestException):
                 network.disconnect(data.get("Name", cid), force=True)
->>>>>>> 75ab6eec
+
+    def pull_image(self, image, tag, container_name):
+        """Pull docker image and send progress events to core."""
+        pull = PullProgress(container_name)
+        try:
+            pull.start()
+            pull_log = self.api.pull(image, tag, stream=True, decode=True)
+            for line in pull_log:
+                pull.process_log(line)
+
+            return self.images.get("{0}{2}{1}".format(
+                image, tag, "@" if tag.startswith("sha256:") else ":"
+            ))
+        finally:
+            pull.done()