"""Interface class for Supervisor Docker object."""
import asyncio
from contextlib import suppress
import logging
import re
from typing import Any, Awaitable, Dict, List, Optional

from awesomeversion import AwesomeVersion
from awesomeversion.strategy import AwesomeVersionStrategy
import docker
import requests

from . import CommandReturn
from ..const import (
    ATTR_PASSWORD,
    ATTR_REGISTRY,
    ATTR_USERNAME,
    LABEL_ARCH,
    LABEL_VERSION,
)
from ..coresys import CoreSys, CoreSysAttributes
from ..exceptions import DockerAPIError, DockerError, DockerNotFound, DockerRequestError
from ..resolution.const import ContextType, IssueType, SuggestionType
from ..utils import process_lock
from .stats import DockerStats

_LOGGER: logging.Logger = logging.getLogger(__name__)

IMAGE_WITH_HOST = re.compile(r"^((?:[a-z0-9]+(?:-[a-z0-9]+)*\.)+[a-z]{2,})\/.+")
DOCKER_HUB = "hub.docker.com"


class DockerInterface(CoreSysAttributes):
    """Docker Supervisor interface."""

    def __init__(self, coresys: CoreSys):
        """Initialize Docker base wrapper."""
        self.coresys: CoreSys = coresys
        self._meta: Optional[Dict[str, Any]] = None
        self.lock: asyncio.Lock = asyncio.Lock()

    @property
    def timeout(self) -> int:
        """Return timeout for Docker actions."""
        return 10

    @property
    def name(self) -> Optional[str]:
        """Return name of Docker container."""
        return None

    @property
    def meta_config(self) -> Dict[str, Any]:
        """Return meta data of configuration for container/image."""
        if not self._meta:
            return {}
        return self._meta.get("Config", {})

    @property
    def meta_host(self) -> Dict[str, Any]:
        """Return meta data of configuration for host."""
        if not self._meta:
            return {}
        return self._meta.get("HostConfig", {})

    @property
    def meta_labels(self) -> Dict[str, str]:
        """Return meta data of labels for container/image."""
        return self.meta_config.get("Labels") or {}

    @property
    def image(self) -> Optional[str]:
        """Return name of Docker image."""
        try:
            return self.meta_config["Image"].partition(":")[0]
        except KeyError:
            return None

    @property
    def version(self) -> Optional[AwesomeVersion]:
        """Return version of Docker image."""
        if LABEL_VERSION not in self.meta_labels:
            return None
        return AwesomeVersion(self.meta_labels[LABEL_VERSION])

    @property
    def arch(self) -> Optional[str]:
        """Return arch of Docker image."""
        return self.meta_labels.get(LABEL_ARCH)

    @property
    def in_progress(self) -> bool:
        """Return True if a task is in progress."""
        return self.lock.locked()

    @property
    def security_opt(self) -> List[str]:
        """Control security options."""
        # Disable Seccomp / We don't support it official and it
        # causes problems on some types of host systems.
        return ["seccomp=unconfined"]

    def _get_credentials(self, image: str) -> dict:
        """Return a dictionay with credentials for docker login."""
        registry = None
        credentials = {}
        matcher = IMAGE_WITH_HOST.match(image)

        # Custom registry
        if matcher:
            if matcher.group(1) in self.sys_docker.config.registries:
                registry = matcher.group(1)
                credentials[ATTR_REGISTRY] = registry

        # If no match assume "dockerhub" as registry
        elif DOCKER_HUB in self.sys_docker.config.registries:
            registry = DOCKER_HUB

        if registry:
            stored = self.sys_docker.config.registries[registry]
            credentials[ATTR_USERNAME] = stored[ATTR_USERNAME]
            credentials[ATTR_PASSWORD] = stored[ATTR_PASSWORD]

            _LOGGER.debug(
                "Logging in to %s as %s",
                registry,
                stored[ATTR_USERNAME],
            )

        return credentials

    def _docker_login(self, image: str) -> None:
        """Try to log in to the registry if there are credentials available."""
        if not self.sys_docker.config.registries:
            return

        credentials = self._get_credentials(image)
        if not credentials:
            return

        self.sys_docker.docker.login(**credentials)

    @process_lock
    def install(
        self, version: AwesomeVersion, image: Optional[str] = None, latest: bool = False
    ):
        """Pull docker image."""
        return self.sys_run_in_executor(self._install, version, image, latest)

    def _install(
        self, version: AwesomeVersion, image: Optional[str] = None, latest: bool = False
    ) -> None:
        """Pull Docker image.

        Need run inside executor.
        """
        image = image or self.image

        _LOGGER.info("Downloading docker image %s with tag %s.", image, version)
        try:
<<<<<<< HEAD
            # If the image name contains a path to a registry, try to log in
            path = IMAGE_WITH_HOST.match(image)
            if path:
                self._docker_login(path.group(1))
            docker_image = self.sys_docker.pull_image(image, tag, self.name)
=======
            if self.sys_docker.config.registries:
                # Try login if we have defined credentials
                self._docker_login(image)

            docker_image = self.sys_docker.images.pull(f"{image}:{version!s}")
>>>>>>> 75ab6eec
            if latest:
                _LOGGER.info(
                    "Tagging image %s with version %s as latest", image, version
                )
                docker_image.tag(image, tag="latest")
        except docker.errors.APIError as err:
            _LOGGER.error("Can't install %s:%s -> %s.", image, version, err)
            if err.status_code == 429:
                self.sys_resolution.create_issue(
                    IssueType.DOCKER_RATELIMIT,
                    ContextType.SYSTEM,
                    suggestions=[SuggestionType.REGISTRY_LOGIN],
                )
                _LOGGER.info(
                    "Your IP address has made too many requests to Docker Hub which activated a rate limit. "
                    "For more details see https://www.home-assistant.io/more-info/dockerhub-rate-limit"
                )
            raise DockerError() from err
        except (docker.errors.DockerException, requests.RequestException) as err:
            _LOGGER.error("Unknown error with %s:%s -> %s", image, version, err)
            self.sys_capture_exception(err)
            raise DockerError() from err
        else:
            self._meta = docker_image.attrs

    def exists(self) -> Awaitable[bool]:
        """Return True if Docker image exists in local repository."""
        return self.sys_run_in_executor(self._exists)

    def _exists(self) -> bool:
        """Return True if Docker image exists in local repository.

        Need run inside executor.
        """
        with suppress(docker.errors.DockerException, requests.RequestException):
            self.sys_docker.images.get(f"{self.image}:{self.version!s}")
            return True
        return False

    def is_running(self) -> Awaitable[bool]:
        """Return True if Docker is running.

        Return a Future.
        """
        return self.sys_run_in_executor(self._is_running)

    def _is_running(self) -> bool:
        """Return True if Docker is running.

        Need run inside executor.
        """
        try:
            docker_container = self.sys_docker.containers.get(self.name)
        except docker.errors.NotFound:
            return False
        except docker.errors.DockerException as err:
            raise DockerAPIError() from err
        except requests.RequestException as err:
            raise DockerRequestError() from err

        return docker_container.status == "running"

    @process_lock
    def attach(self, version: AwesomeVersion):
        """Attach to running Docker container."""
        return self.sys_run_in_executor(self._attach, version)

    def _attach(self, version: AwesomeVersion) -> None:
        """Attach to running docker container.

        Need run inside executor.
        """
        with suppress(docker.errors.DockerException, requests.RequestException):
            self._meta = self.sys_docker.containers.get(self.name).attrs

        with suppress(docker.errors.DockerException, requests.RequestException):
            if not self._meta and self.image:
                self._meta = self.sys_docker.images.get(
                    f"{self.image}:{version!s}"
                ).attrs

        # Successfull?
        if not self._meta:
            raise DockerError()
        _LOGGER.info("Attaching to %s with version %s", self.image, self.version)

    @process_lock
    def run(self) -> Awaitable[None]:
        """Run Docker image."""
        return self.sys_run_in_executor(self._run)

    def _run(self) -> None:
        """Run Docker image.

        Need run inside executor.
        """
        raise NotImplementedError()

    @process_lock
    def stop(self, remove_container=True) -> Awaitable[None]:
        """Stop/remove Docker container."""
        return self.sys_run_in_executor(self._stop, remove_container)

    def _stop(self, remove_container=True) -> None:
        """Stop/remove Docker container.

        Need run inside executor.
        """
        try:
            docker_container = self.sys_docker.containers.get(self.name)
        except docker.errors.NotFound:
            return
        except (docker.errors.DockerException, requests.RequestException) as err:
            raise DockerError() from err

        if docker_container.status == "running":
            _LOGGER.info("Stopping %s application", self.name)
            with suppress(docker.errors.DockerException, requests.RequestException):
                docker_container.stop(timeout=self.timeout)

        if remove_container:
            with suppress(docker.errors.DockerException, requests.RequestException):
                _LOGGER.info("Cleaning %s application", self.name)
                docker_container.remove(force=True)

    @process_lock
    def start(self) -> Awaitable[None]:
        """Start Docker container."""
        return self.sys_run_in_executor(self._start)

    def _start(self) -> None:
        """Start docker container.

        Need run inside executor.
        """
        try:
            docker_container = self.sys_docker.containers.get(self.name)
        except (docker.errors.DockerException, requests.RequestException) as err:
            _LOGGER.error("%s not found for starting up", self.name)
            raise DockerError() from err

        _LOGGER.info("Starting %s", self.name)
        try:
            docker_container.start()
        except (docker.errors.DockerException, requests.RequestException) as err:
            _LOGGER.error("Can't start %s: %s", self.name, err)
            raise DockerError() from err

    @process_lock
    def remove(self) -> Awaitable[None]:
        """Remove Docker images."""
        return self.sys_run_in_executor(self._remove)

    def _remove(self) -> None:
        """Remove docker images.

        Needs run inside executor.
        """
        # Cleanup container
        with suppress(DockerError):
            self._stop()

        _LOGGER.info("Removing image %s with latest and %s", self.image, self.version)

        try:
            with suppress(docker.errors.ImageNotFound):
                self.sys_docker.images.remove(image=f"{self.image}:latest", force=True)

            with suppress(docker.errors.ImageNotFound):
                self.sys_docker.images.remove(
                    image=f"{self.image}:{self.version!s}", force=True
                )

        except (docker.errors.DockerException, requests.RequestException) as err:
            _LOGGER.warning("Can't remove image %s: %s", self.image, err)
            raise DockerError() from err

        self._meta = None

    @process_lock
    def update(
        self, version: AwesomeVersion, image: Optional[str] = None, latest: bool = False
    ) -> Awaitable[None]:
        """Update a Docker image."""
        return self.sys_run_in_executor(self._update, version, image, latest)

    def _update(
        self, version: AwesomeVersion, image: Optional[str] = None, latest: bool = False
    ) -> None:
        """Update a docker image.

        Need run inside executor.
        """
        image = image or self.image

        _LOGGER.info(
            "Updating image %s:%s to %s:%s", self.image, self.version, image, version
        )

        # Update docker image
        self._install(version, image=image, latest=latest)

        # Stop container & cleanup
        with suppress(DockerError):
            self._stop()

    def logs(self) -> Awaitable[bytes]:
        """Return Docker logs of container.

        Return a Future.
        """
        return self.sys_run_in_executor(self._logs)

    def _logs(self) -> bytes:
        """Return Docker logs of container.

        Need run inside executor.
        """
        try:
            docker_container = self.sys_docker.containers.get(self.name)
        except (docker.errors.DockerException, requests.RequestException):
            return b""

        try:
            return docker_container.logs(tail=100, stdout=True, stderr=True)
        except (docker.errors.DockerException, requests.RequestException) as err:
            _LOGGER.warning("Can't grep logs from %s: %s", self.image, err)

        return b""

    @process_lock
    def cleanup(self, old_image: Optional[str] = None) -> Awaitable[None]:
        """Check if old version exists and cleanup."""
        return self.sys_run_in_executor(self._cleanup, old_image)

    def _cleanup(self, old_image: Optional[str] = None) -> None:
        """Check if old version exists and cleanup.

        Need run inside executor.
        """
        try:
            origin = self.sys_docker.images.get(f"{self.image}:{self.version!s}")
        except (docker.errors.DockerException, requests.RequestException) as err:
            _LOGGER.warning("Can't find %s for cleanup", self.image)
            raise DockerError() from err

        # Cleanup Current
        try:
            images_list = self.sys_docker.images.list(name=self.image)
        except (docker.errors.DockerException, requests.RequestException) as err:
            _LOGGER.warning("Corrupt docker overlayfs found: %s", err)
            raise DockerError() from err

        for image in images_list:
            if origin.id == image.id:
                continue

            with suppress(docker.errors.DockerException, requests.RequestException):
                _LOGGER.info("Cleanup images: %s", image.tags)
                self.sys_docker.images.remove(image.id, force=True)

        # Cleanup Old
        if not old_image or self.image == old_image:
            return

        try:
            images_list = self.sys_docker.images.list(name=old_image)
        except (docker.errors.DockerException, requests.RequestException) as err:
            _LOGGER.warning("Corrupt docker overlayfs found: %s", err)
            raise DockerError() from err

        for image in images_list:
            with suppress(docker.errors.DockerException, requests.RequestException):
                _LOGGER.info("Cleanup images: %s", image.tags)
                self.sys_docker.images.remove(image.id, force=True)

    @process_lock
    def restart(self) -> Awaitable[None]:
        """Restart docker container."""
        return self.sys_loop.run_in_executor(None, self._restart)

    def _restart(self) -> None:
        """Restart docker container.

        Need run inside executor.
        """
        try:
            container = self.sys_docker.containers.get(self.name)
        except (docker.errors.DockerException, requests.RequestException) as err:
            raise DockerError() from err

        _LOGGER.info("Restarting %s", self.image)
        try:
            container.restart(timeout=self.timeout)
        except (docker.errors.DockerException, requests.RequestException) as err:
            _LOGGER.warning("Can't restart %s: %s", self.image, err)
            raise DockerError() from err

    @process_lock
    def execute_command(self, command: str) -> Awaitable[CommandReturn]:
        """Create a temporary container and run command."""
        return self.sys_run_in_executor(self._execute_command, command)

    def _execute_command(self, command: str) -> CommandReturn:
        """Create a temporary container and run command.

        Need run inside executor.
        """
        raise NotImplementedError()

    def stats(self) -> Awaitable[DockerStats]:
        """Read and return stats from container."""
        return self.sys_run_in_executor(self._stats)

    def _stats(self) -> DockerStats:
        """Create a temporary container and run command.

        Need run inside executor.
        """
        try:
            docker_container = self.sys_docker.containers.get(self.name)
        except (docker.errors.DockerException, requests.RequestException) as err:
            raise DockerError() from err

        try:
            stats = docker_container.stats(stream=False)
            return DockerStats(stats)
        except (docker.errors.DockerException, requests.RequestException) as err:
            _LOGGER.error("Can't read stats from %s: %s", self.name, err)
            raise DockerError() from err

    def is_failed(self) -> Awaitable[bool]:
        """Return True if Docker is failing state.

        Return a Future.
        """
        return self.sys_run_in_executor(self._is_failed)

    def _is_failed(self) -> bool:
        """Return True if Docker is failing state.

        Need run inside executor.
        """
        try:
            docker_container = self.sys_docker.containers.get(self.name)
        except docker.errors.NotFound:
            return False
        except (docker.errors.DockerException, requests.RequestException) as err:
            raise DockerError() from err

        # container is not running
        if docker_container.status != "exited":
            return False

        # Check return value
        return int(docker_container.attrs["State"]["ExitCode"]) != 0

    def get_latest_version(self) -> Awaitable[AwesomeVersion]:
        """Return latest version of local image."""
        return self.sys_run_in_executor(self._get_latest_version)

    def _get_latest_version(self) -> AwesomeVersion:
        """Return latest version of local image.

        Need run inside executor.
        """
        available_version: List[AwesomeVersion] = []
        try:
            for image in self.sys_docker.images.list(self.image):
                for tag in image.tags:
                    version = AwesomeVersion(tag.partition(":")[2])
                    if version.strategy == AwesomeVersionStrategy.UNKNOWN:
                        continue
                    available_version.append(version)

            if not available_version:
                raise ValueError()

        except (docker.errors.DockerException, ValueError) as err:
            _LOGGER.info("No version found for %s", self.image)
            raise DockerNotFound() from err
        except requests.RequestException as err:
            _LOGGER.warning("Communication issues with dockerd on Host: %s", err)
            raise DockerRequestError() from err
        else:
            _LOGGER.info("Found %s versions: %s", self.image, available_version)

        # Sort version and return latest version
        available_version.sort(reverse=True)
        return available_version[0]

    @process_lock
    def run_inside(self, command: str) -> Awaitable[CommandReturn]:
        """Execute a command inside Docker container."""
        return self.sys_run_in_executor(self._run_inside, command)

    def _run_inside(self, command: str) -> CommandReturn:
        """Execute a command inside Docker container.

        Need run inside executor.
        """
        try:
            docker_container = self.sys_docker.containers.get(self.name)
        except docker.errors.NotFound:
            raise DockerNotFound() from None
        except (docker.errors.DockerException, requests.RequestException) as err:
            raise DockerError() from err

        # Execute
        try:
            code, output = docker_container.exec_run(command)
        except (docker.errors.DockerException, requests.RequestException) as err:
            raise DockerError() from err

        return CommandReturn(code, output)<|MERGE_RESOLUTION|>--- conflicted
+++ resolved
@@ -158,19 +158,11 @@
 
         _LOGGER.info("Downloading docker image %s with tag %s.", image, version)
         try:
-<<<<<<< HEAD
-            # If the image name contains a path to a registry, try to log in
-            path = IMAGE_WITH_HOST.match(image)
-            if path:
-                self._docker_login(path.group(1))
-            docker_image = self.sys_docker.pull_image(image, tag, self.name)
-=======
             if self.sys_docker.config.registries:
                 # Try login if we have defined credentials
                 self._docker_login(image)
 
-            docker_image = self.sys_docker.images.pull(f"{image}:{version!s}")
->>>>>>> 75ab6eec
+            docker_image = self.sys_docker.pull_image(image, version, self.name)
             if latest:
                 _LOGGER.info(
                     "Tagging image %s with version %s as latest", image, version
